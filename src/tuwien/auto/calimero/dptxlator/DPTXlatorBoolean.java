/*
    Calimero 2 - A library for KNX network access
    Copyright (c) 2006, 2014 B. Malinowsky

    This program is free software; you can redistribute it and/or modify
    it under the terms of the GNU General Public License as published by
    the Free Software Foundation; either version 2 of the License, or
    (at your option) any later version.

    This program is distributed in the hope that it will be useful,
    but WITHOUT ANY WARRANTY; without even the implied warranty of
    MERCHANTABILITY or FITNESS FOR A PARTICULAR PURPOSE. See the
    GNU General Public License for more details.

    You should have received a copy of the GNU General Public License
    along with this program; if not, write to the Free Software
    Foundation, Inc., 59 Temple Place, Suite 330, Boston, MA  02111-1307  USA

    Linking this library statically or dynamically with other modules is
    making a combined work based on this library. Thus, the terms and
    conditions of the GNU General Public License cover the whole
    combination.

    As a special exception, the copyright holders of this library give you
    permission to link this library with independent modules to produce an
    executable, regardless of the license terms of these independent
    modules, and to copy and distribute the resulting executable under terms
    of your choice, provided that you also meet, for each linked independent
    module, the terms and conditions of the license of that module. An
    independent module is a module which is not derived from or based on
    this library. If you modify this library, you may extend this exception
    to your version of the library, but you are not obligated to do so. If
    you do not wish to do so, delete this exception statement from your
    version.
*/

package tuwien.auto.calimero.dptxlator;

import java.util.HashMap;
import java.util.Map;

import tuwien.auto.calimero.exception.KNXFormatException;
import tuwien.auto.calimero.exception.KNXIllegalArgumentException;
import tuwien.auto.calimero.log.LogService.LogLevel;

/**
 * Translator for KNX DPTs with main number 1, type <b>Boolean</b>.
 * <p>
 * The KNX data type width is the lowest bit of 1 byte.<br>
 * The default return value after creation is <code>0</code>, i.e., <code>false</code>
 * for DPT Boolean for example.
 *
 * @author B. Malinowsky
 */
public class DPTXlatorBoolean extends DPTXlator
{
	/**
	 * DPT ID 1.001, Switch; values <b>off</b>, <b>on</b>.
	 */
	public static final DPT DPT_SWITCH = new DPT("1.001", "Switch", "off", "on");

	/**
	 * DPT ID 1.002, Boolean; values <b>false</b>, <b>true</b>.
	 */
	public static final DPT DPT_BOOL = new DPT("1.002", "Boolean", "false", "true");

	/**
	 * DPT ID 1.003, Enable; values <b>enable</b>, <b>disable</b>.
	 */
	public static final DPT DPT_ENABLE = new DPT("1.003", "Enable", "disable", "enable");

	/**
	 * DPT ID 1.004, Ramp; values <b>no ramp</b>, <b>ramp</b>.
	 */
	public static final DPT DPT_RAMP = new DPT("1.004", "Ramp", "no ramp", "ramp");

	/**
	 * DPT ID 1.005, Alarm; values <b>no alarm</b>, <b>alarm</b>.
	 */
	public static final DPT DPT_ALARM = new DPT("1.005", "Alarm", "no alarm", "alarm");

	/**
	 * DPT ID 1.006, Binary value; values <b>low</b>, <b>high</b>.
	 */
	public static final DPT DPT_BINARYVALUE = new DPT("1.006", "Binary value", "low", "high");

	/**
	 * DPT ID 1.007, Step; values <b>decrease</b>, <b>increase</b>.
	 */
	public static final DPT DPT_STEP = new DPT("1.007", "Step", "decrease", "increase");

	/**
	 * DPT ID 1.008, Up/Down; values <b>up</b>, <b>down</b>.
	 */
	public static final DPT DPT_UPDOWN = new DPT("1.008", "Up/Down", "up", "down");

	/**
	 * DPT ID 1.009, Open/Close; values <b>open</b>, <b>close</b>.
	 */
	public static final DPT DPT_OPENCLOSE = new DPT("1.009", "Open/Close", "open", "close");

	/**
	 * DPT ID 1.010, Start; values <b>stop</b>, <b>start</b>.
	 */
	public static final DPT DPT_START = new DPT("1.010", "Start", "stop", "start");

	/**
	 * DPT ID 1.011, State; values <b>inactive</b>, <b>active</b>.
	 */
	public static final DPT DPT_STATE = new DPT("1.011", "State", "inactive", "active");

	/**
	 * DPT ID 1.012, Invert; values <b>not inverted</b>, <b>inverted</b>.
	 */
	public static final DPT DPT_INVERT = new DPT("1.012", "Invert", "not inverted", "inverted");

	/**
	 * DPT ID 1.013, DimSendStyle; values <b>start/stop</b>, <b>cyclic</b>.
	 */
	public static final DPT DPT_DIMSENDSTYLE = new DPT("1.013", "Dim send-style", "start/stop",
			"cyclic");

	/**
	 * DPT ID 1.014, Input source; values <b>fixed</b>, <b>calculated</b>.
	 */
	public static final DPT DPT_INPUTSOURCE = new DPT("1.014", "Input source", "fixed",
			"calculated");

	/**
	 * DPT ID 1.015, Reset; values <b>no action</b> (dummy), <b>reset</b> (trigger).
	 */
	public static final DPT DPT_RESET = new DPT("1.015", "Reset", "no action", "reset");

	/**
	 * DPT ID 1.016, Acknowledge; values <b>no action</b> (dummy), <b>acknowledge</b>
	 * (trigger).
	 */
	public static final DPT DPT_ACK = new DPT("1.016", "Acknowledge", "no action", "acknowledge");

	/**
	 * DPT ID 1.017, Trigger; values <b>trigger</b>, <b>trigger</b>.
	 */
	public static final DPT DPT_TRIGGER = new DPT("1.017", "Trigger", "trigger", "trigger");

	/**
	 * DPT ID 1.018, Occupancy; values <b>not occupied</b>, <b>occupied</b>.
	 */
	public static final DPT DPT_OCCUPANCY = new DPT("1.018", "Occupancy", "not occupied",
			"occupied");

	/**
	 * DPT ID 1.019, Window/Door; values <b>closed</b>, <b>open</b>.
	 */
	public static final DPT DPT_WINDOW_DOOR = new DPT("1.019", "Window/Door", "closed", "open");

	/**
	 * DPT ID 1.021, Logical function; values <b>OR</b>, <b>AND</b>.
	 */
	public static final DPT DPT_LOGICAL_FUNCTION = new DPT("1.021", "Logical function", "OR", "AND");

	/**
	 * DPT ID 1.022, Scene A/B; values <b>scene A</b>, <b>scene B</b>.
	 * <p>
	 * Note, when displaying scene numbers, scene A is equal to number 1, scene B to
	 * number 2.
	 */
	public static final DPT DPT_SCENE_AB = new DPT("1.022", "Scene A/B", "scene A", "scene B");

	/**
	 * DPT ID 1.023, Shutter/Blinds mode; values <b>only move up/down mode</b> (shutter),
	 * <b>move up/down + step-stop mode</b> (blind).
	 */
	public static final DPT DPT_SHUTTER_BLINDS_MODE = new DPT("1.023", "Shutter/Blinds mode",
			"only move up/down", "move up/down + step-stop");

	/**
	 * DPT ID 1.100, HVAC Heat/Cool; values <b>cooling</b>, <b>heating</b>.
	 */
	public static final DPT DPT_HEAT_COOL = new DPT("1.100", "Heat/Cool", "cooling", "heating");
<<<<<<< HEAD
	
	private static final Map<String, DPT> types;
=======

	private static final Map types;
>>>>>>> 389791b5

	static {
		types = new HashMap<>(30);
		types.put(DPT_SWITCH.getID(), DPT_SWITCH);
		types.put(DPT_BOOL.getID(), DPT_BOOL);
		types.put(DPT_ENABLE.getID(), DPT_ENABLE);
		types.put(DPT_RAMP.getID(), DPT_RAMP);
		types.put(DPT_ALARM.getID(), DPT_ALARM);
		types.put(DPT_BINARYVALUE.getID(), DPT_BINARYVALUE);
		types.put(DPT_STEP.getID(), DPT_STEP);
		types.put(DPT_UPDOWN.getID(), DPT_UPDOWN);
		types.put(DPT_OPENCLOSE.getID(), DPT_OPENCLOSE);
		types.put(DPT_START.getID(), DPT_START);
		types.put(DPT_STATE.getID(), DPT_STATE);
		types.put(DPT_INVERT.getID(), DPT_INVERT);
		types.put(DPT_DIMSENDSTYLE.getID(), DPT_DIMSENDSTYLE);
		types.put(DPT_INPUTSOURCE.getID(), DPT_INPUTSOURCE);
		types.put(DPT_RESET.getID(), DPT_RESET);
		types.put(DPT_ACK.getID(), DPT_ACK);
		types.put(DPT_TRIGGER.getID(), DPT_TRIGGER);
		types.put(DPT_OCCUPANCY.getID(), DPT_OCCUPANCY);
		types.put(DPT_WINDOW_DOOR.getID(), DPT_WINDOW_DOOR);
		types.put(DPT_LOGICAL_FUNCTION.getID(), DPT_LOGICAL_FUNCTION);
		types.put(DPT_SCENE_AB.getID(), DPT_SCENE_AB);
		types.put(DPT_SHUTTER_BLINDS_MODE.getID(), DPT_SHUTTER_BLINDS_MODE);
		types.put(DPT_HEAT_COOL.getID(), DPT_HEAT_COOL);
	}

	/**
	 * Creates a translator for the given datapoint type.
	 * <p>
	 *
	 * @param dpt the requested datapoint type
	 * @throws KNXFormatException on not supported or not available DPT
	 */
	public DPTXlatorBoolean(final DPT dpt) throws KNXFormatException
	{
		this(dpt.getID());
	}

	/**
	 * Creates a translator for the given datapoint type ID.
	 * <p>
	 *
	 * @param dptID available implemented datapoint type ID
	 * @throws KNXFormatException on wrong formatted or not expected (available)
	 *         <code>dptID</code>
	 */
	public DPTXlatorBoolean(final String dptID) throws KNXFormatException
	{
		super(0);
		setTypeID(types, dptID);
		data = new short[1];
	}

	/**
	 * Sets the translation value from a boolean.
	 * <p>
	 * Any other items in the translator are discarded.
	 *
	 * @param value the boolean value
	 */
	public final void setValue(final boolean value)
	{
		data = new short[] { (short) (value ? 1 : 0) };
	}

	/**
	 * Returns the first translation item formatted as boolean.
	 * <p>
	 *
	 * @return boolean representation
	 */
	public final boolean getValueBoolean()
	{
		return (data[0] & 0x01) != 0 ? true : false;
	}

	/* (non-Javadoc)
	 * @see tuwien.auto.calimero.dptxlator.DPTXlator#getValue()
	 */
	@Override
	public String getValue()
	{
		return fromDPT(0);
	}

	/* (non-Javadoc)
	 * @see tuwien.auto.calimero.dptxlator.DPTXlator#getAllValues()
	 */
	@Override
	public String[] getAllValues()
	{
		final String[] buf = new String[data.length];
		for (int i = 0; i < data.length; ++i)
			buf[i] = fromDPT(i);
		return buf;
	}

	/**
	 * Returns the value of the first translation item, using 0 for boolean <code>false</code> and 1
	 * for boolean <code>true</code>.
	 *
	 * @return 0 for boolean false and 1 for boolean true
	 * @see tuwien.auto.calimero.dptxlator.DPTXlator#getNumericValue()
	 */
	public final double getNumericValue()
	{
		return getValueBoolean() ? 1 : 0;
	}

	/* (non-Javadoc)
	 * @see tuwien.auto.calimero.dptxlator.DPTXlator#setData(byte[], int)
	 */
	@Override
	public void setData(final byte[] data, final int offset)
	{
		if (offset < 0 || offset > data.length)
			throw new KNXIllegalArgumentException("illegal offset " + offset);
		final int size = data.length - offset;
		if (size == 0)
			throw new KNXIllegalArgumentException("data length " + size
				+ " < KNX data type width " + Math.max(1, getTypeSize()));
		this.data = new short[size];
		for (int i = 0; i < size; ++i)
			this.data[i] = (short) (data[offset + i] & 0x01);
	}

	/* (non-Javadoc)
	 * @see tuwien.auto.calimero.dptxlator.DPTXlator#getData(byte[], int)
	 */
	@Override
	public byte[] getData(final byte[] dst, final int offset)
	{
		final int end = Math.min(data.length, dst.length - offset);
		for (int i = 0; i < end; ++i)
			if (data[i] != 0)
				dst[offset + i] |= 1;
			else
				dst[offset + i] &= ~1;
		return dst;
	}

	/* (non-Javadoc)
	 * @see tuwien.auto.calimero.dptxlator.DPTXlator#getSubTypes()
	 */
	@Override
	public final Map<String, DPT> getSubTypes()
	{
		return types;
	}

	/**
	 * @return the subtypes of the boolean translator type
	 * @see DPTXlator#getSubTypesStatic()
	 */
	protected static Map<String, DPT> getSubTypesStatic()
	{
		return types;
	}

	@Override
	protected void toDPT(final String value, final short[] dst, final int index)
		throws KNXFormatException
	{
		if (dpt.getLowerValue().equalsIgnoreCase(value))
			dst[index] = 0;
		else if (dpt.getUpperValue().equalsIgnoreCase(value))
			dst[index] = 1;
		else
			logThrow(LogLevel.WARN, "translation error for " + value,
				"value not recognized", value);
	}

	private String fromDPT(final int index)
	{
		return data[index] != 0 ? dpt.getUpperValue() : dpt.getLowerValue();
	}
}<|MERGE_RESOLUTION|>--- conflicted
+++ resolved
@@ -177,13 +177,8 @@
 	 * DPT ID 1.100, HVAC Heat/Cool; values <b>cooling</b>, <b>heating</b>.
 	 */
 	public static final DPT DPT_HEAT_COOL = new DPT("1.100", "Heat/Cool", "cooling", "heating");
-<<<<<<< HEAD
 	
 	private static final Map<String, DPT> types;
-=======
-
-	private static final Map types;
->>>>>>> 389791b5
 
 	static {
 		types = new HashMap<>(30);
