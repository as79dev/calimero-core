--- conflicted
+++ resolved
@@ -241,11 +241,7 @@
 	 * @throws InterruptedException
 	 */
 	// ??? can we automatically detect the medium in this procedure?
-<<<<<<< HEAD
 	List<byte[]> scanSerialNumbers(int medium) throws KNXException, InterruptedException;
-=======
-	List scanSerialNumbers(int medium) throws KNXException, InterruptedException;
->>>>>>> 4ce9a80f
 
 	// mode querying/setting procedures
 
